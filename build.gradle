buildscript {
  ext {
    //indraVersion = '2.0.6'
    pluginBuilderVersion = '1.0.50'
    nmsMapperVersion = '1.0.5'
  }
}

plugins {
  //id 'net.kyori.indra' version "$indraVersion" apply false
  //id 'net.kyori.indra.publishing.sonatype' version "$indraVersion"
  //id 'net.kyori.indra.license-header' version "$indraVersion" apply false
  id 'org.screamingsandals.plugin-builder-lite' version "$pluginBuilderVersion" apply false
  id 'org.screamingsandals.nms-mapper' version "$nmsMapperVersion" apply false
}

defaultTasks 'clean', 'screamCompile'

// Adventure version
ext.adventure = "4.9.1"

<<<<<<< HEAD
allprojects {
  group 'org.screamingsandals'
  version '4.0.0-SNAPSHOT'
}
=======
group 'net.kyori'
version '4.0.0'
description 'Platform integrations for the adventure UI library'
>>>>>>> 8c06e498


/**
 * Bukkit and its dependencies have metadata that is incorrect and excludes some annotation APIs.
 *
 * To suppress compiler warnings from being unable to find the appropriate annotations,
 * we inject the dependencies here.
 */
@CacheableRule
class BukkitAnnotationsRule implements ComponentMetadataRule {

  @Override
  void execute(final ComponentMetadataContext componentMetadataContext) {
    componentMetadataContext.details.withVariant("compile") {
      withDependencies {
        add("com.google.errorprone:error_prone_annotations:2.4.0")
        add("org.jetbrains:annotations:20.1.0")
      }
    }
  }
}

subprojects {
  apply plugin: 'java'
  apply plugin: 'org.screamingsandals.plugin-builder-lite'

  sourceCompatibility = JavaVersion.VERSION_11

  //apply plugin: 'net.kyori.indra'
  //apply plugin: 'net.kyori.indra.publishing'
  //apply plugin: 'net.kyori.indra.checkstyle'
  //apply plugin: 'net.kyori.indra.license-header'

<<<<<<< HEAD
  repositories {
    mavenCentral()
    sonatype()
    maven {
      name = 'viaversion'
      url = 'https://repo.viaversion.com'
    }
  }

=======
>>>>>>> 8c06e498
  dependencies {
    components {
      withModule("com.destroystokyo.paper:paper-api", BukkitAnnotationsRule)
    }
    annotationProcessor 'ca.stellardrift:contract-validator:1.0.1'
<<<<<<< HEAD
    //checkstyle 'ca.stellardrift:stylecheck:0.1'
    testImplementation 'org.junit.jupiter:junit-jupiter-api:5.7.1'
    testImplementation 'org.junit.jupiter:junit-jupiter-engine:5.7.1'
=======
    checkstyle 'ca.stellardrift:stylecheck:0.1'
    testImplementation 'org.junit.jupiter:junit-jupiter-api:5.8.0'
    testImplementation 'org.junit.jupiter:junit-jupiter-engine:5.8.0'
>>>>>>> 8c06e498
  }

  /*indra {
    javaVersions {
      testWith(8, 11, 16)
    }

    github("KyoriPowered", "adventure-platform") {
      ci(true)
    }
    mitLicense()

    configurePublications {
      pom {
        developers {
          developer {
            id = 'kashike'
            timezone = 'America/Vancouver'
          }

          developer {
            id = 'lucko'
            name = 'Luck'
            url = 'https://lucko.me'
            email = 'git@lucko.me'
          }

          developer {
            id = 'zml'
            name = 'zml'
            timezone = 'America/Vancouver'
          }

          developer {
            id = 'Electroid'
          }
        }
      }
    }
  }*/
}<|MERGE_RESOLUTION|>--- conflicted
+++ resolved
@@ -19,16 +19,10 @@
 // Adventure version
 ext.adventure = "4.9.1"
 
-<<<<<<< HEAD
 allprojects {
   group 'org.screamingsandals'
-  version '4.0.0-SNAPSHOT'
+  version '4.0.0'
 }
-=======
-group 'net.kyori'
-version '4.0.0'
-description 'Platform integrations for the adventure UI library'
->>>>>>> 8c06e498
 
 
 /**
@@ -62,7 +56,6 @@
   //apply plugin: 'net.kyori.indra.checkstyle'
   //apply plugin: 'net.kyori.indra.license-header'
 
-<<<<<<< HEAD
   repositories {
     mavenCentral()
     sonatype()
@@ -72,22 +65,14 @@
     }
   }
 
-=======
->>>>>>> 8c06e498
   dependencies {
     components {
       withModule("com.destroystokyo.paper:paper-api", BukkitAnnotationsRule)
     }
     annotationProcessor 'ca.stellardrift:contract-validator:1.0.1'
-<<<<<<< HEAD
     //checkstyle 'ca.stellardrift:stylecheck:0.1'
-    testImplementation 'org.junit.jupiter:junit-jupiter-api:5.7.1'
-    testImplementation 'org.junit.jupiter:junit-jupiter-engine:5.7.1'
-=======
-    checkstyle 'ca.stellardrift:stylecheck:0.1'
     testImplementation 'org.junit.jupiter:junit-jupiter-api:5.8.0'
     testImplementation 'org.junit.jupiter:junit-jupiter-engine:5.8.0'
->>>>>>> 8c06e498
   }
 
   /*indra {
