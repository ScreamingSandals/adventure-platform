buildscript {
  ext {
    //indraVersion = '2.0.6'
<<<<<<< HEAD
    pluginBuilderVersion = '1.0.50'
    nmsMapperVersion = '1.2.1'
=======
    pluginBuilderVersion = '1.0.73'
    nmsMapperVersion = '1.1.2'
>>>>>>> 4a52f87d
  }
}

plugins {
  //id 'net.kyori.indra' version "$indraVersion" apply false
  //id 'net.kyori.indra.publishing.sonatype' version "$indraVersion"
  //id 'net.kyori.indra.license-header' version "$indraVersion" apply false
  id 'org.screamingsandals.plugin-builder-lite' version "$pluginBuilderVersion" apply false
  id 'org.screamingsandals.nms-mapper' version "$nmsMapperVersion" apply false
}

defaultTasks 'clean', 'screamCompile'

// Adventure version
ext.adventure = "4.9.1"

allprojects {
  group 'org.screamingsandals'
  version '4.0.2-SNAPSHOT'
}


/**
 * Bukkit and its dependencies have metadata that is incorrect and excludes some annotation APIs.
 *
 * To suppress compiler warnings from being unable to find the appropriate annotations,
 * we inject the dependencies here.
 */
@CacheableRule
class BukkitAnnotationsRule implements ComponentMetadataRule {

  @Override
  void execute(final ComponentMetadataContext componentMetadataContext) {
    componentMetadataContext.details.withVariant("compile") {
      withDependencies {
        add("com.google.errorprone:error_prone_annotations:2.10.0")
        add("org.jetbrains:annotations:23.0.0")
      }
    }
  }
}

subprojects {
  apply plugin: 'java'
  apply plugin: 'org.screamingsandals.plugin-builder-lite'

  sourceCompatibility = JavaVersion.VERSION_11

  //apply plugin: 'net.kyori.indra'
  //apply plugin: 'net.kyori.indra.publishing'
  //apply plugin: 'net.kyori.indra.checkstyle'
  //apply plugin: 'net.kyori.indra.license-header'

  dependencies {
    components {
      withModule("com.destroystokyo.paper:paper-api", BukkitAnnotationsRule)
    }
    annotationProcessor 'ca.stellardrift:contract-validator:1.0.1'
    //checkstyle 'ca.stellardrift:stylecheck:0.1'
    testImplementation 'org.junit.jupiter:junit-jupiter-api:5.8.2'
    testImplementation 'org.junit.jupiter:junit-jupiter-engine:5.8.2'
  }

  /*indra {
    javaVersions {
      testWith(8, 11, 16)
    }

    github("KyoriPowered", "adventure-platform") {
      ci(true)
    }
    mitLicense()

    configurePublications {
      pom {
        developers {
          developer {
            id = 'kashike'
            timezone = 'America/Vancouver'
          }

          developer {
            id = 'lucko'
            name = 'Luck'
            url = 'https://lucko.me'
            email = 'git@lucko.me'
          }

          developer {
            id = 'zml'
            name = 'zml'
            timezone = 'America/Vancouver'
          }

          developer {
            id = 'Electroid'
          }
        }
      }
    }
  }*/
}<|MERGE_RESOLUTION|>--- conflicted
+++ resolved
@@ -1,13 +1,8 @@
 buildscript {
   ext {
     //indraVersion = '2.0.6'
-<<<<<<< HEAD
-    pluginBuilderVersion = '1.0.50'
+    pluginBuilderVersion = '1.0.73'
     nmsMapperVersion = '1.2.1'
-=======
-    pluginBuilderVersion = '1.0.73'
-    nmsMapperVersion = '1.1.2'
->>>>>>> 4a52f87d
   }
 }
 
@@ -26,7 +21,7 @@
 
 allprojects {
   group 'org.screamingsandals'
-  version '4.0.2-SNAPSHOT'
+  version '4.0.3-SNAPSHOT'
 }
 
 
