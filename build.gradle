buildscript {
  ext {
    //indraVersion = '2.0.6'
    pluginBuilderVersion = '1.0.50'
    nmsMapperVersion = '1.0.14'
  }
}

plugins {
  //id 'net.kyori.indra' version "$indraVersion" apply false
  //id 'net.kyori.indra.publishing.sonatype' version "$indraVersion"
  //id 'net.kyori.indra.license-header' version "$indraVersion" apply false
  id 'org.screamingsandals.plugin-builder-lite' version "$pluginBuilderVersion" apply false
  id 'org.screamingsandals.nms-mapper' version "$nmsMapperVersion" apply false
}

defaultTasks 'clean', 'screamCompile'

// Adventure version
ext.adventure = "4.9.1"

<<<<<<< HEAD
allprojects {
  group 'org.screamingsandals'
  version '4.0.1-SNAPSHOT'
}
=======
group 'net.kyori'
version '4.0.2-SNAPSHOT'
description 'Platform integrations for the adventure UI library'
>>>>>>> 2fd72c89


/**
 * Bukkit and its dependencies have metadata that is incorrect and excludes some annotation APIs.
 *
 * To suppress compiler warnings from being unable to find the appropriate annotations,
 * we inject the dependencies here.
 */
@CacheableRule
class BukkitAnnotationsRule implements ComponentMetadataRule {

  @Override
  void execute(final ComponentMetadataContext componentMetadataContext) {
    componentMetadataContext.details.withVariant("compile") {
      withDependencies {
        add("com.google.errorprone:error_prone_annotations:2.10.0")
        add("org.jetbrains:annotations:23.0.0")
      }
    }
  }
}

subprojects {
  apply plugin: 'java'
  apply plugin: 'org.screamingsandals.plugin-builder-lite'

  sourceCompatibility = JavaVersion.VERSION_11

  //apply plugin: 'net.kyori.indra'
  //apply plugin: 'net.kyori.indra.publishing'
  //apply plugin: 'net.kyori.indra.checkstyle'
  //apply plugin: 'net.kyori.indra.license-header'

  dependencies {
    components {
      withModule("com.destroystokyo.paper:paper-api", BukkitAnnotationsRule)
    }
    annotationProcessor 'ca.stellardrift:contract-validator:1.0.1'
<<<<<<< HEAD
    //checkstyle 'ca.stellardrift:stylecheck:0.1'
    testImplementation 'org.junit.jupiter:junit-jupiter-api:5.8.0'
    testImplementation 'org.junit.jupiter:junit-jupiter-engine:5.8.0'
=======
    checkstyle 'ca.stellardrift:stylecheck:0.1'
    testImplementation 'org.junit.jupiter:junit-jupiter-api:5.8.2'
    testImplementation 'org.junit.jupiter:junit-jupiter-engine:5.8.2'
>>>>>>> 2fd72c89
  }

  /*indra {
    javaVersions {
      testWith(8, 11, 16)
    }

    github("KyoriPowered", "adventure-platform") {
      ci(true)
    }
    mitLicense()

    configurePublications {
      pom {
        developers {
          developer {
            id = 'kashike'
            timezone = 'America/Vancouver'
          }

          developer {
            id = 'lucko'
            name = 'Luck'
            url = 'https://lucko.me'
            email = 'git@lucko.me'
          }

          developer {
            id = 'zml'
            name = 'zml'
            timezone = 'America/Vancouver'
          }

          developer {
            id = 'Electroid'
          }
        }
      }
    }
  }*/
}<|MERGE_RESOLUTION|>--- conflicted
+++ resolved
@@ -19,16 +19,10 @@
 // Adventure version
 ext.adventure = "4.9.1"
 
-<<<<<<< HEAD
 allprojects {
   group 'org.screamingsandals'
-  version '4.0.1-SNAPSHOT'
+  version '4.0.2-SNAPSHOT'
 }
-=======
-group 'net.kyori'
-version '4.0.2-SNAPSHOT'
-description 'Platform integrations for the adventure UI library'
->>>>>>> 2fd72c89
 
 
 /**
@@ -67,15 +61,9 @@
       withModule("com.destroystokyo.paper:paper-api", BukkitAnnotationsRule)
     }
     annotationProcessor 'ca.stellardrift:contract-validator:1.0.1'
-<<<<<<< HEAD
     //checkstyle 'ca.stellardrift:stylecheck:0.1'
-    testImplementation 'org.junit.jupiter:junit-jupiter-api:5.8.0'
-    testImplementation 'org.junit.jupiter:junit-jupiter-engine:5.8.0'
-=======
-    checkstyle 'ca.stellardrift:stylecheck:0.1'
     testImplementation 'org.junit.jupiter:junit-jupiter-api:5.8.2'
     testImplementation 'org.junit.jupiter:junit-jupiter-engine:5.8.2'
->>>>>>> 2fd72c89
   }
 
   /*indra {
