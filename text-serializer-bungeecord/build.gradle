dependencies {
<<<<<<< HEAD
    api "net.kyori:adventure-api:${rootProject.adventure}"
    compileOnly "net.md-5:bungeecord-chat:1.16-R0.1"
    api "net.kyori:adventure-text-serializer-legacy:${rootProject.adventure}"
    api("net.kyori:adventure-text-serializer-gson:${rootProject.adventure}") {
      exclude group: "com.google.code.gson"
    }
=======
  api "net.kyori:adventure-api:${rootProject.adventure}"
  compileOnly "net.md-5:bungeecord-chat:1.16-R0.1"
  implementation "net.kyori:adventure-text-serializer-legacy:${rootProject.adventure}"
  implementation("net.kyori:adventure-text-serializer-gson:${rootProject.adventure}") {
    exclude group: "com.google.code.gson"
  }
>>>>>>> 6fa0890b
}

jar {
  manifest.attributes(
    'Automatic-Module-Name': 'net.kyori.adventure.text.serializer.bungeecord'
  )
}<|MERGE_RESOLUTION|>--- conflicted
+++ resolved
@@ -1,19 +1,10 @@
 dependencies {
-<<<<<<< HEAD
-    api "net.kyori:adventure-api:${rootProject.adventure}"
-    compileOnly "net.md-5:bungeecord-chat:1.16-R0.1"
-    api "net.kyori:adventure-text-serializer-legacy:${rootProject.adventure}"
-    api("net.kyori:adventure-text-serializer-gson:${rootProject.adventure}") {
-      exclude group: "com.google.code.gson"
-    }
-=======
   api "net.kyori:adventure-api:${rootProject.adventure}"
   compileOnly "net.md-5:bungeecord-chat:1.16-R0.1"
   implementation "net.kyori:adventure-text-serializer-legacy:${rootProject.adventure}"
   implementation("net.kyori:adventure-text-serializer-gson:${rootProject.adventure}") {
     exclude group: "com.google.code.gson"
   }
->>>>>>> 6fa0890b
 }
 
 jar {
